//===- RTLOps.cpp - Implement the RTL operations --------------------------===//
//
// Part of the LLVM Project, under the Apache License v2.0 with LLVM Exceptions.
// See https://llvm.org/LICENSE.txt for license information.
// SPDX-License-Identifier: Apache-2.0 WITH LLVM-exception
//
//===----------------------------------------------------------------------===//
//
// This file implement the RTL ops.
//
//===----------------------------------------------------------------------===//

#include "circt/Dialect/RTL/RTLOps.h"
#include "circt/Dialect/RTL/RTLVisitors.h"
#include "mlir/IR/Builders.h"
#include "mlir/IR/FunctionImplementation.h"

using namespace circt;
using namespace rtl;

//===----------------------------------------------------------------------===//
// RTLModuleOp
//===----------------------------------------------------------------------===/

// Flag for parsing different module types
enum ExternModKind { PlainMod, ExternMod, GenMod };

static void buildModule(OpBuilder &builder, OperationState &result,
                        StringAttr name, ArrayRef<ModulePortInfo> ports) {
  using namespace mlir::impl;

  // Add an attribute for the name.
  result.addAttribute(::mlir::SymbolTable::getSymbolAttrName(), name);

  SmallVector<Type, 4> argTypes;
  SmallVector<Type, 4> resultTypes;
  for (auto elt : ports) {
    if (elt.isOutput())
      resultTypes.push_back(elt.type);
    else
      argTypes.push_back(elt.type);
  }

  // Record the argument and result types as an attribute.
  auto type = builder.getFunctionType(argTypes, resultTypes);
  result.addAttribute(getTypeAttrName(), TypeAttr::get(type));

  // Record the names of the arguments if present.
  SmallString<8> attrNameBuf;
  SmallString<8> attrDirBuf;
  for (const ModulePortInfo &port : ports) {
    SmallVector<NamedAttribute, 2> argAttrs;
    if (!port.name.getValue().empty())
      argAttrs.push_back(
          NamedAttribute(builder.getIdentifier("rtl.name"), port.name));

    StringRef attrName = port.isOutput()
                             ? getResultAttrName(port.argNum, attrNameBuf)
                             : getArgAttrName(port.argNum, attrNameBuf);
    result.addAttribute(attrName, builder.getDictionaryAttr(argAttrs));
  }
  result.addRegion();
}

void RTLModuleOp::build(OpBuilder &builder, OperationState &result,
                        StringAttr name, ArrayRef<ModulePortInfo> ports) {
  buildModule(builder, result, name, ports);

  // Create a region and a block for the body.
  auto *bodyRegion = result.regions[0].get();
  Block *body = new Block();
  bodyRegion->push_back(body);

  // Add arguments to the body block.
  for (auto elt : ports)
    if (!elt.isOutput())
      body->addArgument(elt.type);

  RTLModuleOp::ensureTerminator(*bodyRegion, builder, result.location);
}

/// Return the name to use for the Verilog module that we're referencing
/// here.  This is typically the symbol, but can be overridden with the
/// verilogName attribute.
StringRef RTLModuleExternOp::getVerilogModuleName() {
  if (auto vname = verilogName())
    return vname.getValue();
  return getName();
}

void RTLModuleExternOp::build(OpBuilder &builder, OperationState &result,
                              StringAttr name, ArrayRef<ModulePortInfo> ports,
                              StringRef verilogName) {
  buildModule(builder, result, name, ports);

  if (!verilogName.empty())
    result.addAttribute("verilogName", builder.getStringAttr(verilogName));
}

FunctionType rtl::getModuleType(Operation *op) {
  auto typeAttr = op->getAttrOfType<TypeAttr>(RTLModuleOp::getTypeAttrName());
  return typeAttr.getValue().cast<FunctionType>();
}

StringAttr rtl::getRTLNameAttr(ArrayRef<NamedAttribute> attrs) {
  for (auto &argAttr : attrs) {
    if (argAttr.first != "rtl.name")
      continue;
    return argAttr.second.dyn_cast<StringAttr>();
  }
  return StringAttr();
}

void rtl::getModulePortInfo(Operation *op,
                            SmallVectorImpl<ModulePortInfo> &results) {
  auto argTypes = getModuleType(op).getInputs();

  for (unsigned i = 0, e = argTypes.size(); i < e; ++i) {
    auto argAttrs = ::mlir::impl::getArgAttrs(op, i);
    bool isInOut = false;
    auto type = argTypes[i];

    if (auto inout = type.dyn_cast<InOutType>()) {
      isInOut = true;
      type = inout.getElementType();
    }

    results.push_back({getRTLNameAttr(argAttrs),
                       isInOut ? PortDirection::INOUT : PortDirection::INPUT,
                       type, i});
  }

  auto resultTypes = getModuleType(op).getResults();
  for (unsigned i = 0, e = resultTypes.size(); i < e; ++i) {
    auto argAttrs = ::mlir::impl::getResultAttrs(op, i);
    results.push_back(
        {getRTLNameAttr(argAttrs), PortDirection::OUTPUT, resultTypes[i], i});
  }
}

/// Parse a function result list.
///
///   function-result-list ::= function-result-list-parens
///   function-result-list-parens ::= `(` `)`
///                                 | `(` function-result-list-no-parens `)`
///   function-result-list-no-parens ::= function-result (`,` function-result)*
///   function-result ::= (percent-identifier `:`) type attribute-dict?
///
static ParseResult
parseFunctionResultList(OpAsmParser &parser, SmallVectorImpl<Type> &resultTypes,
                        SmallVectorImpl<NamedAttrList> &resultAttrs) {
  if (parser.parseLParen())
    return failure();

  // Special case for an empty set of parens.
  if (succeeded(parser.parseOptionalRParen()))
    return success();

  // Parse individual function results.
  do {
    resultTypes.emplace_back();
    resultAttrs.emplace_back();

    OpAsmParser::OperandType operandName;
    auto namePresent = parser.parseOptionalOperand(operandName);
    StringRef implicitName;
    if (namePresent.hasValue()) {
      if (namePresent.getValue() || parser.parseColon())
        return failure();

      // If the name was specified, then we will use it.
      implicitName = operandName.name.drop_front();
    }

    if (parser.parseType(resultTypes.back()) ||
        parser.parseOptionalAttrDict(resultAttrs.back()))
      return failure();

    // If we have an implicit name and no explicit rtl.name attribute, then use
    // the implicit name as the rtl.name attribute.
    if (!implicitName.empty() && !getRTLNameAttr(resultAttrs.back())) {
      auto nameAttr = parser.getBuilder().getStringAttr(implicitName);
      resultAttrs.back().append("rtl.name", nameAttr);
    }
  } while (succeeded(parser.parseOptionalComma()));
  return parser.parseRParen();
}

/// This is a variant of mlor::parseFunctionSignature that allows names on
/// result arguments.
static ParseResult parseModuleFunctionSignature(
    OpAsmParser &parser, bool allowVariadic,
    SmallVectorImpl<OpAsmParser::OperandType> &argNames,
    SmallVectorImpl<Type> &argTypes, SmallVectorImpl<NamedAttrList> &argAttrs,
    bool &isVariadic, SmallVectorImpl<Type> &resultTypes,
    SmallVectorImpl<NamedAttrList> &resultAttrs) {
  bool allowArgAttrs = true;
  if (impl::parseFunctionArgumentList(parser, allowArgAttrs, allowVariadic,
                                      argNames, argTypes, argAttrs, isVariadic))
    return failure();
  if (succeeded(parser.parseOptionalArrow()))
    return parseFunctionResultList(parser, resultTypes, resultAttrs);
  return success();
}

static ParseResult parseRTLModuleOp(OpAsmParser &parser, OperationState &result,
                                    ExternModKind modKind = PlainMod) {
  using namespace mlir::impl;

  SmallVector<OpAsmParser::OperandType, 4> entryArgs;
  SmallVector<NamedAttrList, 4> argAttrs;
  SmallVector<NamedAttrList, 4> resultAttrs;
  SmallVector<Type, 4> argTypes;
  SmallVector<Type, 4> resultTypes;
  auto &builder = parser.getBuilder();

  // Parse the name as a symbol.
  StringAttr nameAttr;
  if (parser.parseSymbolName(nameAttr, ::mlir::SymbolTable::getSymbolAttrName(),
                             result.attributes))
    return failure();

  FlatSymbolRefAttr kindAttr;
  if (modKind == GenMod) {
    if (parser.parseComma() ||
        parser.parseAttribute(kindAttr, "generatorKind", result.attributes)) {
      return failure();
    }
  }

  // Parse the function signature.
  bool isVariadic = false;

  if (parseModuleFunctionSignature(parser, /*allowVariadic=*/false, entryArgs,
                                   argTypes, argAttrs, isVariadic, resultTypes,
                                   resultAttrs))
    return failure();

  // Record the argument and result types as an attribute.  This is necessary
  // for external modules.
  auto type = builder.getFunctionType(argTypes, resultTypes);
  result.addAttribute(getTypeAttrName(), TypeAttr::get(type));

  // If function attributes are present, parse them.
  if (parser.parseOptionalAttrDictWithKeyword(result.attributes))
    return failure();

  assert(argAttrs.size() == argTypes.size());
  assert(resultAttrs.size() == resultTypes.size());

  auto *context = result.getContext();

  // Postprocess each of the arguments.  If there was no 'rtl.name'
  // attribute, and if the argument name was non-numeric, then add the
  // rtl.name attribute with the textual name from the IR.  The name in the
  // text file is a load-bearing part of the IR, but we don't want the
  // verbosity in dumps of including it explicitly in the attribute
  // dictionary.
  for (size_t i = 0, e = argAttrs.size(); i != e; ++i) {
    auto &attrs = argAttrs[i];

    // If an explicit name attribute was present, don't add the implicit one.
    bool hasNameAttr = false;
    for (auto &elt : attrs)
      if (elt.first.str() == "rtl.name")
        hasNameAttr = true;
    if (hasNameAttr || entryArgs.empty())
      continue;

    auto &arg = entryArgs[i];

    // The name of an argument is of the form "%42" or "%id", and since
    // parsing succeeded, we know it always has one character.
    assert(arg.name.size() > 1 && arg.name[0] == '%' && "Unknown MLIR name");
    if (isdigit(arg.name[1]))
      continue;

    auto nameAttr = StringAttr::get(context, arg.name.drop_front());
    attrs.push_back({Identifier::get("rtl.name", context), nameAttr});
  }

  // Add the attributes to the function arguments.
  addArgAndResultAttrs(builder, result, argAttrs, resultAttrs);

  // Parse the optional function body.
  auto *body = result.addRegion();
  if (modKind == PlainMod) {
    if (parser.parseRegion(*body, entryArgs,
                           entryArgs.empty() ? ArrayRef<Type>() : argTypes))
      return failure();

    RTLModuleOp::ensureTerminator(*body, parser.getBuilder(), result.location);
  }
  return success();
}

static ParseResult parseRTLModuleExternOp(OpAsmParser &parser,
                                          OperationState &result) {
  return parseRTLModuleOp(parser, result, ExternMod);
}

<<<<<<< HEAD
static ParseResult parseRTLGeneratedModuleOp(OpAsmParser &parser,
=======
static ParseResult parseRTLModuleGeneratedOp(OpAsmParser &parser,
>>>>>>> 6ffb6d54
                                             OperationState &result) {
  return parseRTLModuleOp(parser, result, GenMod);
}

FunctionType getRTLModuleOpType(Operation *op) {
  auto typeAttr = op->getAttrOfType<TypeAttr>(RTLModuleOp::getTypeAttrName());
  return typeAttr.getValue().cast<FunctionType>();
}

static void printModuleSignature(OpAsmPrinter &p, Operation *op,
                                 ArrayRef<Type> argTypes, bool isVariadic,
                                 ArrayRef<Type> resultTypes) {
  Region &body = op->getRegion(0);
  bool isExternal = body.empty();

  p << '(';
  for (unsigned i = 0, e = argTypes.size(); i < e; ++i) {
    if (i > 0)
      p << ", ";

    Value argumentValue;
    if (!isExternal) {
      argumentValue = body.front().getArgument(i);
      p.printOperand(argumentValue);
      p << ": ";
    }

    p.printType(argTypes[i]);

    auto argAttrs = ::mlir::impl::getArgAttrs(op, i);

    // If the argument has the rtl.name attribute, and if it was used by
    // the printer exactly (not name mangled with a suffix etc) then we can
    // omit the rtl.name attribute from the argument attribute dictionary.
    ArrayRef<StringRef> elidedAttrs;
    StringRef tmp;
    if (argumentValue) {
      if (auto nameAttr = getRTLNameAttr(argAttrs)) {

        // Check to make sure the asmprinter is printing it correctly.
        SmallString<32> resultNameStr;
        llvm::raw_svector_ostream tmpStream(resultNameStr);
        p.printOperand(argumentValue, tmpStream);

        // If the name is the same as we would otherwise use, then we're good!
        if (tmpStream.str().drop_front() == nameAttr.getValue()) {
          tmp = "rtl.name";
          elidedAttrs = tmp;
        }
      }
    }
    p.printOptionalAttrDict(argAttrs, elidedAttrs);
  }

  if (isVariadic) {
    if (!argTypes.empty())
      p << ", ";
    p << "...";
  }

  p << ')';

  // We print result types specially since we support named arguments.
  if (!resultTypes.empty()) {
    auto &os = p.getStream();
    os << " -> (";
    for (size_t i = 0, e = resultTypes.size(); i < e; ++i) {
      if (i != 0)
        os << ", ";
      auto resultAttrs = ::mlir::impl::getResultAttrs(op, i);
      StringAttr name = getRTLNameAttr(resultAttrs);
      if (name)
        os << '%' << name.getValue() << ": ";

      p.printType(resultTypes[i]);
      p.printOptionalAttrDict(resultAttrs, {"rtl.name"});
    }
    os << ')';
  }
}

static void printRTLModuleOp(OpAsmPrinter &p, Operation *op,
                             ExternModKind modKind) {
  using namespace mlir::impl;

  FunctionType fnType = getRTLModuleOpType(op);
  auto argTypes = fnType.getInputs();
  auto resultTypes = fnType.getResults();

  // Print the operation and the function name.
  auto funcName =
      op->getAttrOfType<StringAttr>(::mlir::SymbolTable::getSymbolAttrName())
          .getValue();
  p << op->getName() << ' ';
  p.printSymbolName(funcName);
  if (modKind == GenMod) {
    p << ", ";
<<<<<<< HEAD
    p.printSymbolName(dyn_cast<RTLGeneratedModuleOp>(op).generatorKind());
=======
    p.printSymbolName(dyn_cast<RTLModuleGeneratedOp>(op).generatorKind());
>>>>>>> 6ffb6d54
  }
  printModuleSignature(p, op, argTypes, /*isVariadic=*/false, resultTypes);
  printFunctionAttributes(p, op, argTypes.size(), resultTypes.size(),
                          modKind == GenMod
                              ? ArrayRef<StringRef>("generatorKind")
                              : ArrayRef<StringRef>());
}

<<<<<<< HEAD
static void print(OpAsmPrinter &p, RTLExternModuleOp op) {
  printRTLModuleOp(p, op, ExternMod);
}
static void print(OpAsmPrinter &p, RTLGeneratedModuleOp op) {
=======
static void print(OpAsmPrinter &p, RTLModuleExternOp op) {
  printRTLModuleOp(p, op, ExternMod);
}
static void print(OpAsmPrinter &p, RTLModuleGeneratedOp op) {
>>>>>>> 6ffb6d54
  printRTLModuleOp(p, op, GenMod);
}

static void print(OpAsmPrinter &p, RTLModuleOp op) {
  printRTLModuleOp(p, op, PlainMod);

  // Print the body if this is not an external function.
  Region &body = op.getBody();
  if (!body.empty())
    p.printRegion(body, /*printEntryBlockArgs=*/false,
                  /*printBlockTerminators=*/true);
}

/// Lookup the generator for the symbol.  This returns null on
/// invalid IR.
<<<<<<< HEAD
Operation *RTLGeneratedModuleOp::getGeneratorKindOp() {
=======
Operation *RTLModuleGeneratedOp::getGeneratorKindOp() {
>>>>>>> 6ffb6d54
  auto topLevelModuleOp = (*this)->getParentOfType<ModuleOp>();
  if (!topLevelModuleOp)
    return nullptr;

  return topLevelModuleOp.lookupSymbol(generatorKind());
}

<<<<<<< HEAD
static LogicalResult verifyRTLGeneratedModuleOp(RTLGeneratedModuleOp op) {
=======
static LogicalResult verifyRTLModuleGeneratedOp(RTLModuleGeneratedOp op) {
>>>>>>> 6ffb6d54
  // Check that this instance is inside a module.
  auto module = dyn_cast<mlir::ModuleOp>(op->getParentOp());
  if (!module) {
    op.emitOpError("should be embedded in a top-level module");
    return failure();
  }

  auto referencedKind = op.getGeneratorKindOp();
  if (referencedKind == nullptr)
    return op.emitError("Cannot find generator definition '")
           << op.generatorKind() << "'";

  if (!isa<RTLGeneratorTypeOp>(referencedKind))
    return op.emitError("Symbol resolved to '")
           << referencedKind->getName()
           << "' which is not a RTLGeneratorTypeOp";

  auto referencedKindOp = dyn_cast<RTLGeneratorTypeOp>(referencedKind);
  SmallVector<StringRef, 8> requiredParams;
  referencedKindOp.getRequiredParams(requiredParams);
  auto dict = op->getAttrDictionary();
  for (auto str : requiredParams)
    if (!dict.get(str))
      return op.emitError("Missing attribute '") << str << "'";

  return success();
}

void RTLGeneratorTypeOp::getRequiredParams(
    SmallVectorImpl<StringRef> &results) {
  for (auto param : requiredAttrs())
    results.push_back(param.dyn_cast<StringAttr>().getValue());
  if (auto p = getGeneratorParent())
    dyn_cast<RTLGeneratorTypeOp>(p).getRequiredParams(results);
}

Operation *RTLGeneratorTypeOp::getGeneratorParent() {
  if (!parent())
    return nullptr;
  auto topLevelModuleOp = (*this)->getParentOfType<ModuleOp>();
  if (!topLevelModuleOp)
    return nullptr;
  return topLevelModuleOp.lookupSymbol(*parent());
}

//===----------------------------------------------------------------------===//
// InstanceOp
//===----------------------------------------------------------------------===//

/// Lookup the module or extmodule for the symbol.  This returns null on
/// invalid IR.
Operation *InstanceOp::getReferencedModule() {
  auto topLevelModuleOp = (*this)->getParentOfType<ModuleOp>();
  if (!topLevelModuleOp)
    return nullptr;

  return topLevelModuleOp.lookupSymbol(moduleName());
}

static LogicalResult verifyInstanceOp(InstanceOp op) {
  // Check that this instance is inside a module.
  auto module = dyn_cast<RTLModuleOp>(op->getParentOp());
  if (!module) {
    op.emitOpError("should be embedded in an 'rtl.module'");
    return failure();
  }

  auto referencedModule = op.getReferencedModule();
  if (referencedModule == nullptr)
    return op.emitError("Cannot find module definition '")
           << op.moduleName() << "'";

  if (!isa<RTLModuleOp>(referencedModule) &&
      !isa<RTLModuleExternOp>(referencedModule))
    return op.emitError("Symbol resolved to '")
           << referencedModule->getName()
           << "' which is not a RTL[Ext]ModuleOp";

  if (auto paramDictOpt = op.parameters()) {
    DictionaryAttr paramDict = paramDictOpt.getValue();
    auto checkParmValue = [&](NamedAttribute elt) -> bool {
      auto value = elt.second;
      if (value.isa<IntegerAttr>() || value.isa<StringAttr>() ||
          value.isa<FloatAttr>())
        return true;
      op.emitError() << "has unknown extmodule parameter value '" << elt.first
                     << "' = " << value;
      return false;
    };

    if (!llvm::all_of(paramDict, checkParmValue))
      return failure();
  }

  return success();
}

StringAttr InstanceOp::getResultName(size_t idx) {
  auto *module = getReferencedModule();
  if (!module)
    return {};

  SmallVector<ModulePortInfo, 4> results;
  getModulePortInfo(module, results);

  for (auto &port : results) {
    if (!port.isOutput())
      continue;
    if (idx == 0)
      return port.name;
    --idx;
  }

  return StringAttr();
}

/// Suggest a name for each result value based on the saved result names
/// attribute.
void InstanceOp::getAsmResultNames(OpAsmSetValueNameFn setNameFn) {
  // Provide default names for instance results.
  std::string name;
  for (size_t i = 0, e = getNumResults(); i != e; ++i) {
    auto resultName = getResultName(i);
    name = instanceName().str() + ".";
    if (resultName)
      name += resultName.getValue().str();
    else
      name += std::to_string(i);
    setNameFn(getResult(i), name);
  }
}

//===----------------------------------------------------------------------===//
// RTLOutputOp
//===----------------------------------------------------------------------===//

/// Verify that the num of operands and types fit the declared results.
static LogicalResult verifyOutputOp(OutputOp *op) {
  OperandRange outputValues = op->getOperands();
  auto opParent = (*op)->getParentOp();

  // Check that we are in the correct region. OutputOp should be directly
  // contained by an RTLModuleOp region. We'll loosen this restriction if
  // there's a compelling use case.
  if (!isa<RTLModuleOp>(opParent)) {
    op->emitOpError("operation expected to be in a RTLModuleOp.");
    return failure();
  }

  // Check that the we (rtl.output) have the same number of operands as our
  // region has results.
  FunctionType modType = getModuleType(opParent);
  ArrayRef<Type> modResults = modType.getResults();
  if (modResults.size() != outputValues.size()) {
    op->emitOpError("must have same number of operands as region results.");
    return failure();
  }

  // Check that the types of our operands and the region's results match.
  for (size_t i = 0, e = modResults.size(); i < e; ++i) {
    if (modResults[i] != outputValues[i].getType()) {
      op->emitOpError("output types must match module. In "
                      "operand ")
          << i << ", expected " << modResults[i] << ", but got "
          << outputValues[i].getType() << ".";
      return failure();
    }
  }

  return success();
}

//===----------------------------------------------------------------------===//
// ICmpOp
//===----------------------------------------------------------------------===//

ICmpPredicate ICmpOp::getFlippedPredicate(ICmpPredicate predicate) {
  switch (predicate) {
  case ICmpPredicate::eq:
    return ICmpPredicate::eq;
  case ICmpPredicate::ne:
    return ICmpPredicate::ne;
  case ICmpPredicate::slt:
    return ICmpPredicate::sgt;
  case ICmpPredicate::sle:
    return ICmpPredicate::sge;
  case ICmpPredicate::sgt:
    return ICmpPredicate::slt;
  case ICmpPredicate::sge:
    return ICmpPredicate::sle;
  case ICmpPredicate::ult:
    return ICmpPredicate::ugt;
  case ICmpPredicate::ule:
    return ICmpPredicate::uge;
  case ICmpPredicate::ugt:
    return ICmpPredicate::ult;
  case ICmpPredicate::uge:
    return ICmpPredicate::ule;
  }
  llvm_unreachable("unknown comparison predicate");
}

//===----------------------------------------------------------------------===//
// RTL combinational ops
//===----------------------------------------------------------------------===//

/// Return true if the specified operation is a combinatorial logic op.
bool rtl::isCombinatorial(Operation *op) {
  struct IsCombClassifier
      : public CombinatorialVisitor<IsCombClassifier, bool> {
    bool visitInvalidComb(Operation *op) { return false; }
    bool visitUnhandledComb(Operation *op) { return true; }
  };

  return IsCombClassifier().dispatchCombinatorialVisitor(op);
}

//===----------------------------------------------------------------------===//
// ConstantOp
//===----------------------------------------------------------------------===//

static LogicalResult verifyConstantOp(ConstantOp constant) {
  // If the result type has a bitwidth, then the attribute must match its width.
  if (constant.value().getBitWidth() != constant.getType().getWidth())
    return constant.emitError(
        "firrtl.constant attribute bitwidth doesn't match return type");

  return success();
}

/// Build a ConstantOp from an APInt, infering the result type from the
/// width of the APInt.
void ConstantOp::build(OpBuilder &builder, OperationState &result,
                       const APInt &value) {

  auto type = IntegerType::get(builder.getContext(), value.getBitWidth());
  auto attr = builder.getIntegerAttr(type, value);
  return build(builder, result, type, attr);
}

/// This builder allows construction of small signed integers like 0, 1, -1
/// matching a specified MLIR IntegerType.  This shouldn't be used for general
/// constant folding because it only works with values that can be expressed in
/// an int64_t.  Use APInt's instead.
void ConstantOp::build(OpBuilder &builder, OperationState &result, Type type,
                       int64_t value) {
  auto numBits = type.cast<IntegerType>().getWidth();
  build(builder, result, APInt(numBits, (uint64_t)value, /*isSigned=*/true));
}

void ConstantOp::getAsmResultNames(
    function_ref<void(Value, StringRef)> setNameFn) {
  auto intTy = getType();
  auto intCst = getValue();

  // Sugar i1 constants with 'true' and 'false'.
  if (intTy.getWidth() == 1)
    return setNameFn(getResult(), intCst.isNullValue() ? "false" : "true");

  // Otherwise, build a complex name with the value and type.
  SmallVector<char, 32> specialNameBuffer;
  llvm::raw_svector_ostream specialName(specialNameBuffer);
  specialName << 'c' << intCst << '_' << intTy;
  setNameFn(getResult(), specialName.str());
}

//===----------------------------------------------------------------------===//
// Unary Operations
//===----------------------------------------------------------------------===//

static LogicalResult verifySExtOp(SExtOp op) {
  // The source must be smaller than the dest type.  Both are already known to
  // be signless integers.
  auto srcType = op.getOperand().getType().cast<IntegerType>();
  if (srcType.getWidth() >= op.getType().getWidth()) {
    op.emitOpError("extension must increase bitwidth of operand");
    return failure();
  }

  return success();
}

//===----------------------------------------------------------------------===//
// Other Operations
//===----------------------------------------------------------------------===//

static LogicalResult verifyExtractOp(ExtractOp op) {
  unsigned srcWidth = op.input().getType().cast<IntegerType>().getWidth();
  unsigned dstWidth = op.getType().getWidth();
  if (op.lowBit() >= srcWidth || srcWidth - op.lowBit() < dstWidth)
    return op.emitOpError("from bit too large for input"), failure();

  return success();
}

static ParseResult parseSliceTypes(OpAsmParser &p, Type &srcType,
                                   Type &idxType) {
  ArrayType arrType;
  if (p.parseType(arrType))
    return failure();
  srcType = arrType;
  unsigned idxWidth = llvm::Log2_64_Ceil(arrType.getSize());
  idxType = IntegerType::get(p.getBuilder().getContext(), idxWidth);
  return success();
}

static void printSliceTypes(OpAsmPrinter &p, Operation *, Type srcType,
                            Type idxType) {
  p.printType(srcType);
}

void ArraySliceOp::build(::mlir::OpBuilder &b, ::mlir::OperationState &state,
                         Value input, size_t lowBit, size_t size) {
  auto inputArrayTy = input.getType().cast<ArrayType>();
  unsigned idxWidth = llvm::Log2_64_Ceil(inputArrayTy.getSize());
  auto lowBitValue =
      b.create<ConstantOp>(state.location, b.getIntegerType(idxWidth), lowBit);
  auto dstType = ArrayType::get(inputArrayTy.getElementType(), size);
  build(b, state, dstType, input, lowBitValue);
}

static ParseResult parseArrayCreateOp(OpAsmParser &parser,
                                      OperationState &result) {
  llvm::SMLoc inputOperandsLoc = parser.getCurrentLocation();
  llvm::SmallVector<OpAsmParser::OperandType, 16> operands;
  Type elemType;

  if (parser.parseOperandList(operands) ||
      parser.parseOptionalAttrDict(result.attributes) || parser.parseColon() ||
      parser.parseLParen() || parser.parseType(elemType) ||
      parser.parseRParen())
    return failure();

  if (operands.size() == 0)
    return parser.emitError(inputOperandsLoc,
                            "Cannot construct an array of length 0");
  result.addTypes({ArrayType::get(elemType, operands.size())});

  for (auto operand : operands)
    if (parser.resolveOperand(operand, elemType, result.operands))
      return failure();
  return success();
}

static void print(OpAsmPrinter &p, ArrayCreateOp op) {
  p << "rtl.array_create ";
  p.printOperands(op.inputs());
  p << " : (" << op.inputs()[0].getType() << ")";
}

void ArrayCreateOp::build(OpBuilder &b, OperationState &state,
                          ArrayRef<Value> values) {
  assert(values.size() > 0 && "Cannot build array of zero elements");
  Type elemType = values[0].getType();
  assert(llvm::all_of(
             values,
             [elemType](Value v) -> bool { return v.getType() == elemType; }) &&
         "All values must have same type.");
  build(b, state, ArrayType::get(elemType, values.size()), values);
}

static ParseResult parseArrayConcatTypes(OpAsmParser &p,
                                         SmallVectorImpl<Type> &inputTypes,
                                         Type &resultType) {
  Type elemType;
  uint64_t resultSize = 0;
  do {
    ArrayType ty;
    if (p.parseType(ty))
      return p.emitError(p.getCurrentLocation(), "Expected !rtl.array type");
    if (elemType && elemType != ty.getElementType())
      return p.emitError(p.getCurrentLocation(), "Expected array element type ")
             << elemType;

    elemType = ty.getElementType();
    inputTypes.push_back(ty);
    resultSize += ty.getSize();
  } while (!p.parseOptionalComma());

  resultType = ArrayType::get(elemType, resultSize);
  return success();
}

static void printArrayConcatTypes(OpAsmPrinter &p, Operation *,
                                  TypeRange inputTypes, Type resultType) {
  llvm::interleaveComma(inputTypes, p, [&p](Type t) { p << t; });
}

void ArrayConcatOp::build(OpBuilder &b, OperationState &state,
                          ArrayRef<Value> values) {
  assert(!values.empty() && "Cannot build array of zero elements");
  ArrayType arrayTy = values[0].getType().cast<ArrayType>();
  Type elemTy = arrayTy.getElementType();
  assert(llvm::all_of(values,
                      [elemTy](Value v) -> bool {
                        return v.getType().isa<ArrayType>() &&
                               v.getType().cast<ArrayType>().getElementType() ==
                                   elemTy;
                      }) &&
         "All values must be of ArrayType with the same element type.");

  uint64_t resultSize = 0;
  for (Value val : values)
    resultSize += val.getType().cast<ArrayType>().getSize();
  build(b, state, ArrayType::get(elemTy, resultSize), values);
}

//===----------------------------------------------------------------------===//
// Variadic operations
//===----------------------------------------------------------------------===//

static LogicalResult verifyUTVariadicRTLOp(Operation *op) {
  if (op->getOperands().empty())
    return op->emitOpError("requires 1 or more args");

  return success();
}

//===----------------------------------------------------------------------===//
// ConcatOp
//===----------------------------------------------------------------------===//

void ConcatOp::build(OpBuilder &builder, OperationState &result,
                     ValueRange inputs) {
  unsigned resultWidth = 0;
  for (auto input : inputs) {
    resultWidth += input.getType().cast<IntegerType>().getWidth();
  }
  build(builder, result, builder.getIntegerType(resultWidth), inputs);
}

//===----------------------------------------------------------------------===//
// StructCreateOp
//===----------------------------------------------------------------------===//

static ParseResult parseStructCreateOp(OpAsmParser &parser,
                                       OperationState &result) {
  llvm::SMLoc inputOperandsLoc = parser.getCurrentLocation();
  llvm::SmallVector<OpAsmParser::OperandType, 4> operands;
  StructType declType;

  if (parser.parseLParen() || parser.parseOperandList(operands) ||
      parser.parseRParen() || parser.parseOptionalAttrDict(result.attributes) ||
      parser.parseColonType(declType))
    return failure();

  llvm::SmallVector<Type, 4> structInnerTypes;
  declType.getInnerTypes(structInnerTypes);
  result.addTypes(declType);

  if (parser.resolveOperands(operands, structInnerTypes, inputOperandsLoc,
                             result.operands))
    return failure();
  return success();
}

static void print(OpAsmPrinter &printer, rtl::StructCreateOp op) {
  printer << op.getOperationName() << " (";
  printer.printOperands(op.input());
  printer << ")";
  printer.printOptionalAttrDict(op.getAttrs());
  printer << " : " << op.getType();
}

//===----------------------------------------------------------------------===//
// StructExplodeOp
//===----------------------------------------------------------------------===//

static ParseResult parseStructExplodeOp(OpAsmParser &parser,
                                        OperationState &result) {
  OpAsmParser::OperandType operand;
  StructType declType;

  if (parser.parseOperand(operand) ||
      parser.parseOptionalAttrDict(result.attributes) ||
      parser.parseColonType(declType))
    return failure();

  llvm::SmallVector<Type, 4> structInnerTypes;
  declType.getInnerTypes(structInnerTypes);
  result.addTypes(structInnerTypes);

  if (parser.resolveOperand(operand, declType, result.operands))
    return failure();
  return success();
}

static void print(OpAsmPrinter &printer, rtl::StructExplodeOp op) {
  printer << op.getOperationName() << " ";
  printer.printOperand(op.input());
  printer.printOptionalAttrDict(op.getAttrs());
  printer << " : " << op.input().getType();
}

//===----------------------------------------------------------------------===//
// StructExtractOp
//===----------------------------------------------------------------------===//

static ParseResult parseStructExtractOp(OpAsmParser &parser,
                                        OperationState &result) {
  OpAsmParser::OperandType operand;
  StringAttr fieldName;
  StructType declType;

  if (parser.parseOperand(operand) || parser.parseLSquare() ||
      parser.parseAttribute(fieldName, "field", result.attributes) ||
      parser.parseRSquare() ||
      parser.parseOptionalAttrDict(result.attributes) ||
      parser.parseColonType(declType))
    return failure();

  Type resultType = declType.getFieldType(fieldName.getValue());
  if (!resultType) {
    parser.emitError(parser.getNameLoc(), "invalid field name specified");
    return failure();
  }
  result.addTypes(resultType);

  if (parser.resolveOperand(operand, declType, result.operands))
    return failure();
  return success();
}

static void print(OpAsmPrinter &printer, rtl::StructExtractOp op) {
  printer << op.getOperationName() << " ";
  printer.printOperand(op.input());
  printer << "[\"" << op.field() << "\"]";
  printer.printOptionalAttrDict(op.getAttrs(), {"field"});
  printer << " : " << op.input().getType();
}

//===----------------------------------------------------------------------===//
// StructInjectOp
//===----------------------------------------------------------------------===//

static ParseResult parseStructInjectOp(OpAsmParser &parser,
                                       OperationState &result) {
  llvm::SMLoc inputOperandsLoc = parser.getCurrentLocation();
  OpAsmParser::OperandType operand, val;
  StringAttr fieldName;
  StructType declType;

  if (parser.parseOperand(operand) || parser.parseLSquare() ||
      parser.parseAttribute(fieldName, "field", result.attributes) ||
      parser.parseRSquare() || parser.parseComma() ||
      parser.parseOperand(val) ||
      parser.parseOptionalAttrDict(result.attributes) ||
      parser.parseColonType(declType))
    return failure();

  Type resultType = declType.getFieldType(fieldName.getValue());
  if (!resultType) {
    parser.emitError(inputOperandsLoc, "invalid field name specified");
    return failure();
  }
  result.addTypes(declType);

  if (parser.resolveOperands({operand, val}, {declType, resultType},
                             inputOperandsLoc, result.operands))
    return failure();
  return success();
}

static void print(OpAsmPrinter &printer, rtl::StructInjectOp op) {
  printer << op.getOperationName() << " ";
  printer.printOperand(op.input());
  printer << "[\"" << op.field() << "\"], ";
  printer.printOperand(op.newValue());
  printer.printOptionalAttrDict(op.getAttrs(), {"field"});
  printer << " : " << op.input().getType();
}

//===----------------------------------------------------------------------===//
// ArrayGetOp
//===----------------------------------------------------------------------===//

void ArrayGetOp::build(OpBuilder &builder, OperationState &result, Value input,
                       Value index) {
  auto resultType = input.getType().cast<ArrayType>().getElementType();
  build(builder, result, resultType, input, index);
}

//===----------------------------------------------------------------------===//
// ImplicitSSAName Custom Directive
//===----------------------------------------------------------------------===//

static ParseResult parseImplicitSSAName(OpAsmParser &parser,
                                        NamedAttrList &resultAttrs) {

  if (parser.parseOptionalAttrDict(resultAttrs))
    return failure();

  // If the attribute dictionary contains no 'name' attribute, infer it from
  // the SSA name (if specified).
  bool hadName = llvm::any_of(
      resultAttrs, [](NamedAttribute attr) { return attr.first == "name"; });

  // If there was no name specified, check to see if there was a useful name
  // specified in the asm file.
  if (hadName)
    return success();

  auto resultName = parser.getResultName(0);
  if (!resultName.first.empty() && !isdigit(resultName.first[0])) {
    StringRef name = resultName.first;
    auto nameAttr = parser.getBuilder().getStringAttr(name);
    auto *context = parser.getBuilder().getContext();
    resultAttrs.push_back({Identifier::get("name", context), nameAttr});
  }

  return success();
}

static void printImplicitSSAName(OpAsmPrinter &p, Operation *op,
                                 DictionaryAttr attr) {
  // Note that we only need to print the "name" attribute if the asmprinter
  // result name disagrees with it.  This can happen in strange cases, e.g.
  // when there are conflicts.
  bool namesDisagree = false;

  SmallString<32> resultNameStr;
  llvm::raw_svector_ostream tmpStream(resultNameStr);
  p.printOperand(op->getResult(0), tmpStream);
  auto expectedName = op->getAttrOfType<StringAttr>("name");
  if (!expectedName ||
      tmpStream.str().drop_front() != expectedName.getValue()) {
    namesDisagree = true;
  }

  if (namesDisagree)
    p.printOptionalAttrDict(op->getAttrs());
  else
    p.printOptionalAttrDict(op->getAttrs(), {"name"});
}

//===----------------------------------------------------------------------===//
// TableGen generated logic.
//===----------------------------------------------------------------------===//

// Provide the autogenerated implementation guts for the Op classes.
#define GET_OP_CLASSES
#include "circt/Dialect/RTL/RTL.cpp.inc"<|MERGE_RESOLUTION|>--- conflicted
+++ resolved
@@ -299,11 +299,7 @@
   return parseRTLModuleOp(parser, result, ExternMod);
 }
 
-<<<<<<< HEAD
-static ParseResult parseRTLGeneratedModuleOp(OpAsmParser &parser,
-=======
 static ParseResult parseRTLModuleGeneratedOp(OpAsmParser &parser,
->>>>>>> 6ffb6d54
                                              OperationState &result) {
   return parseRTLModuleOp(parser, result, GenMod);
 }
@@ -401,11 +397,7 @@
   p.printSymbolName(funcName);
   if (modKind == GenMod) {
     p << ", ";
-<<<<<<< HEAD
-    p.printSymbolName(dyn_cast<RTLGeneratedModuleOp>(op).generatorKind());
-=======
     p.printSymbolName(dyn_cast<RTLModuleGeneratedOp>(op).generatorKind());
->>>>>>> 6ffb6d54
   }
   printModuleSignature(p, op, argTypes, /*isVariadic=*/false, resultTypes);
   printFunctionAttributes(p, op, argTypes.size(), resultTypes.size(),
@@ -414,17 +406,10 @@
                               : ArrayRef<StringRef>());
 }
 
-<<<<<<< HEAD
-static void print(OpAsmPrinter &p, RTLExternModuleOp op) {
-  printRTLModuleOp(p, op, ExternMod);
-}
-static void print(OpAsmPrinter &p, RTLGeneratedModuleOp op) {
-=======
 static void print(OpAsmPrinter &p, RTLModuleExternOp op) {
   printRTLModuleOp(p, op, ExternMod);
 }
 static void print(OpAsmPrinter &p, RTLModuleGeneratedOp op) {
->>>>>>> 6ffb6d54
   printRTLModuleOp(p, op, GenMod);
 }
 
@@ -440,11 +425,7 @@
 
 /// Lookup the generator for the symbol.  This returns null on
 /// invalid IR.
-<<<<<<< HEAD
-Operation *RTLGeneratedModuleOp::getGeneratorKindOp() {
-=======
 Operation *RTLModuleGeneratedOp::getGeneratorKindOp() {
->>>>>>> 6ffb6d54
   auto topLevelModuleOp = (*this)->getParentOfType<ModuleOp>();
   if (!topLevelModuleOp)
     return nullptr;
@@ -452,11 +433,7 @@
   return topLevelModuleOp.lookupSymbol(generatorKind());
 }
 
-<<<<<<< HEAD
-static LogicalResult verifyRTLGeneratedModuleOp(RTLGeneratedModuleOp op) {
-=======
 static LogicalResult verifyRTLModuleGeneratedOp(RTLModuleGeneratedOp op) {
->>>>>>> 6ffb6d54
   // Check that this instance is inside a module.
   auto module = dyn_cast<mlir::ModuleOp>(op->getParentOp());
   if (!module) {
