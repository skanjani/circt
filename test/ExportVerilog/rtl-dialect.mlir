--- conflicted
+++ resolved
@@ -1,154 +1,5 @@
 // RUN: circt-translate %s -export-verilog -verify-diagnostics | FileCheck %s --strict-whitespace
 
-<<<<<<< HEAD
-module {
-  rtl.module.extern @E(%a: i1 {rtl.direction = "in"}, 
-                %b: i1 {rtl.direction = "out"}, 
-                %c: i1 {rtl.direction = "out"})
-
-  // CHECK-LABEL: // external module E
-
-  rtl.module @TESTSIMPLE(%a: i4, %b: i4, %cond: i1,
-                         %array2d: !rtl.array<12 x array<10xi4>>,
-                         %uarray: !rtl.uarray<16xi8>,
-                         %postUArray: i8,
-                         %structA: !rtl.struct<foo: i2, bar:i4>) -> (
-    %r0: i4, %r2: i4, %r4: i4, %r6: i4,
-    %r7: i4, %r8: i4, %r9: i4, %r10: i4,
-    %r11: i4, %r12: i4, %r13: i4, %r14: i4,
-    %r15: i4, %r16: i1,
-    %r17: i1, %r18: i1, %r19: i1, %r20: i1,
-    %r21: i1, %r22: i1, %r23: i1, %r24: i1,
-    %r25: i1, %r26: i1, %r27: i1, %r28: i1,
-    %r29: i12, %r30: i2, %r31: i9, %r33: i4, %r34: i4,
-    %r38: !rtl.array<6xi4>, %r39: i4, %r40: !rtl.struct<foo: i2, bar:i4>
-    ) {
-    
-    %0 = rtl.add %a, %b : i4
-    %2 = rtl.sub %a, %b : i4
-    %4 = rtl.mul %a, %b : i4
-    %6 = rtl.divu %a, %b : i4
-    %7 = rtl.divs %a, %b : i4
-    %8 = rtl.modu %a, %b : i4
-    %9 = rtl.mods %a, %b : i4
-    %10 = rtl.shl %a, %b : i4
-    %11 = rtl.shru %a, %b : i4
-    %12 = rtl.shrs %a, %b : i4
-    %13 = rtl.or %a, %b : i4
-    %14 = rtl.and %a, %b : i4
-    %15 = rtl.xor %a, %b : i4
-    %16 = rtl.icmp eq %a, %b : i4
-    %17 = rtl.icmp ne %a, %b : i4
-    %18 = rtl.icmp slt %a, %b : i4
-    %19 = rtl.icmp sle %a, %b : i4
-    %20 = rtl.icmp sgt %a, %b : i4
-    %21 = rtl.icmp sge %a, %b : i4
-    %22 = rtl.icmp ult %a, %b : i4
-    %23 = rtl.icmp ule %a, %b : i4
-    %24 = rtl.icmp ugt %a, %b : i4
-    %25 = rtl.icmp uge %a, %b : i4
-    %26 = rtl.andr %a : i4
-    %27 = rtl.orr %a : i4
-    %28 = rtl.xorr %a : i4
-    %29 = rtl.concat %a, %a, %b : (i4, i4, i4) -> i12
-    %30 = rtl.extract %a from 1 : (i4) -> i2
-    %31 = rtl.sext %a : (i4) -> i9
-    %33 = rtl.mux %cond, %a, %b : i4
-
-    %allone = rtl.constant (15 : i4) : i4
-    %34 = rtl.xor %a, %allone : i4
-
-    %arrCreated = rtl.array_create %allone, %allone, %allone, %allone, %allone, %allone, %allone, %allone, %allone : (i4)
-    %slice1 = rtl.array_slice %arrCreated at %a : (!rtl.array<9xi4>) -> !rtl.array<3xi4>
-    %slice2 = rtl.array_slice %arrCreated at %b : (!rtl.array<9xi4>) -> !rtl.array<3xi4>
-    %35 = rtl.mux %cond, %slice1, %slice2 : !rtl.array<3xi4>
-
-    %ab = rtl.add %a, %b : i4
-    %subArr = rtl.array_create %allone, %ab, %allone : (i4)
-    %38 = rtl.array_concat %subArr, %subArr : !rtl.array<3 x i4>, !rtl.array<3 x i4>
-
-    %elem2d = rtl.array_get %array2d[%a] : !rtl.array<12 x array<10xi4>>
-    %37 = rtl.array_get %elem2d[%b] : !rtl.array<10xi4>
-
-    %36 = rtl.concat %a, %a, %a : (i4, i4, i4) -> i12
-    %39 = rtl.struct_extract %structA["bar"] : !rtl.struct<foo: i2, bar: i4>
-    %40 = rtl.struct_inject %structA["bar"], %a : !rtl.struct<foo: i2, bar: i4>
-
-
-    rtl.output %0, %2, %4, %6, 
-               %7, %8, %9, %10,
-               %11, %12, %13, %14, 
-               %15, %16, 
-               %17, %18, %19, %20, 
-               %21, %22, %23, %24, 
-               %25, %26, %27, %28, 
-               %29, %30, %31, %33, %34, 
-               %38, %39, %40 :
-     i4, i4, i4, i4,
-     i4, i4, i4, i4,
-     i4, i4, i4, i4,
-     i4, i1,
-     i1, i1, i1, i1,
-     i1, i1, i1, i1, 
-     i1, i1, i1, i1,
-     i12, i2, i9, i4, i4, 
-     !rtl.array<6xi4>, i4, !rtl.struct<foo: i2, bar: i4>
-  }
-  // CHECK-LABEL: module TESTSIMPLE(
-  // CHECK-NEXT:   input  [3:0]                                              a, b
-  // CHECK-NEXT:   input                                                     cond,
-  // CHECK-NEXT:   input  [11:0][9:0][3:0]                                   array2d,
-  // CHECK-NEXT:   input  [7:0]                                              uarray[15:0], postUArray,
-  // CHECK-NEXT:   input  struct packed {logic [1:0] foo; logic [3:0] bar; } structA,
-  // CHECK-NEXT:   output [3:0]                                              r0, r2, r4, r6, r7, r8, r9, r10, r11, r12, r13, r14, r15
-  // CHECK-NEXT:   output                                                    r16, r17, r18, r19, r20, r21, r22, r23, r24, r25, r26, r27,
-  // CHECK-NEXT:   output                                                    r28,
-  // CHECK-NEXT:   output [11:0]                                             r29,
-  // CHECK-NEXT:   output [1:0]                                              r30,
-  // CHECK-NEXT:   output [8:0]                                              r31,
-  // CHECK-NEXT:   output [3:0]                                              r33, r34,
-  // CHECK-NEXT:   output [5:0][3:0]                                         r38,
-  // CHECK-NEXT:   output [3:0]                                              r39,
-  // CHECK-NEXT:   output struct packed {logic [1:0] foo; logic [3:0] bar; } r40);
-  // CHECK-EMPTY:
-  // CHECK-NEXT:   wire [8:0][3:0] [[WIRE0:.+]] = {{[{}][{}]}}4'hF}, {4'hF}, {4'hF}, {4'hF}, {4'hF}, {4'hF}, {4'hF}, {4'hF}, {4'hF}};
-  // CHECK-NEXT:   wire [2:0][3:0] [[WIRE1:.+]] = {{[{}][{}]}}4'hF}, {a + b}, {4'hF}};
-  // CHECK-NEXT:   assign r0 = a + b;
-  // CHECK-NEXT:   assign r2 = a - b;
-  // CHECK-NEXT:   assign r4 = a * b;
-  // CHECK-NEXT:   assign r6 = a / b;
-  // CHECK-NEXT:   assign r7 = $signed(a) / $signed(b);
-  // CHECK-NEXT:   assign r8 = a % b;
-  // CHECK-NEXT:   assign r9 = $signed(a) % $signed(b);
-  // CHECK-NEXT:   assign r10 = a << b;
-  // CHECK-NEXT:   assign r11 = a >> b;
-  // CHECK-NEXT:   assign r12 = $signed(a) >>> $signed(b);
-  // CHECK-NEXT:   assign r13 = a | b;
-  // CHECK-NEXT:   assign r14 = a & b;
-  // CHECK-NEXT:   assign r15 = a ^ b;
-  // CHECK-NEXT:   assign r16 = a == b;
-  // CHECK-NEXT:   assign r17 = a != b;
-  // CHECK-NEXT:   assign r18 = $signed(a) < $signed(b);
-  // CHECK-NEXT:   assign r19 = $signed(a) <= $signed(b);
-  // CHECK-NEXT:   assign r20 = $signed(a) > $signed(b);
-  // CHECK-NEXT:   assign r21 = $signed(a) >= $signed(b);
-  // CHECK-NEXT:   assign r22 = a < b;
-  // CHECK-NEXT:   assign r23 = a <= b;
-  // CHECK-NEXT:   assign r24 = a > b;
-  // CHECK-NEXT:   assign r25 = a >= b;
-  // CHECK-NEXT:   assign r26 = &a;
-  // CHECK-NEXT:   assign r27 = |a;
-  // CHECK-NEXT:   assign r28 = ^a;
-  // CHECK-NEXT:   assign r29 = {a, a, b};
-  // CHECK-NEXT:   assign r30 = a[2:1]; 
-  // CHECK-NEXT:   assign r31 = {{[{}][{}]}}5{a[3]}}, a};
-  // CHECK-NEXT:   assign r33 = cond ? a : b;
-  // CHECK-NEXT:   assign r34 = ~a;
-  // CHECK-NEXT:   assign r38 = {[[WIRE1]], [[WIRE1]]};
-  // CHECK-NEXT:   assign r39 = structA.bar;
-  // CHECK-NEXT:   assign r40 = '{foo: structA.foo, bar: a};
-  // CHECK-NEXT: endmodule
-=======
 rtl.module.extern @E(%a: i1 {rtl.direction = "in"}, 
               %b: i1 {rtl.direction = "out"}, 
               %c: i1 {rtl.direction = "out"})
@@ -157,7 +8,9 @@
 
 rtl.module @TESTSIMPLE(%a: i4, %b: i4, %cond: i1,
                         %array2d: !rtl.array<12 x array<10xi4>>,
-                        %uarray: !rtl.uarray<16xi8>) -> (
+                        %uarray: !rtl.uarray<16xi8>,
+                        %postUArray: i8,
+                        %structA: !rtl.struct<foo: i2, bar:i4>) -> (
   %r0: i4, %r2: i4, %r4: i4, %r6: i4,
   %r7: i4, %r8: i4, %r9: i4, %r10: i4,
   %r11: i4, %r12: i4, %r13: i4, %r14: i4,
@@ -167,7 +20,7 @@
   %r25: i1, %r26: i1, %r27: i1, %r28: i1,
   %r29: i12, %r30: i2, %r31: i9, %r33: i4, %r34: i4,
   %r35: !rtl.array<3xi4>, %r36: i12, %r37: i4,
-  %r38: !rtl.array<6xi4>
+  %r38: !rtl.array<6xi4>, %r39: i4, %r40: !rtl.struct<foo: i2, bar:i4>
   ) {
   
   %0 = comb.add %a, %b : i4
@@ -218,20 +71,26 @@
 
   %36 = comb.concat %a, %a, %a : (i4, i4, i4) -> i12
 
+  %39 = rtl.struct_extract %structA["bar"] : !rtl.struct<foo: i2, bar: i4>
+  %40 = rtl.struct_inject %structA["bar"], %a : !rtl.struct<foo: i2, bar: i4>
+
+
   rtl.output %0, %2, %4, %6, %7, %8, %9, %10, %11, %12, %13, %14,
               %15, %16, %17, %18, %19, %20, %21, %22, %23, %24, %25, %26, %27,
-              %28, %29, %30, %31, %33, %34, %35, %36, %37, %38 :
+              %28, %29, %30, %31, %33, %34, %35, %36, %37, %38, %40 :
     i4,i4, i4,i4,i4,i4,i4, i4,i4,i4,i4,i4,
     i4,i1,i1,i1,i1, i1,i1,i1,i1,i1, i1,i1,i1,i1,
-    i12, i2,i9,i4, i4, !rtl.array<3xi4>, i12, i4, !rtl.array<6xi4>
+   i12, i2, i9, i4, i4, !rtl.array<3xi4>, i12, i4, !rtl.array<6xi4>, !rtl.struct<foo: i2, bar: i4>
 }
 // CHECK-LABEL: module TESTSIMPLE(
-// CHECK-NEXT:   input  [3:0]            a, b
-// CHECK-NEXT:   input                   cond,
-// CHECK-NEXT:   input  [11:0][9:0][3:0] array2d,
-// CHECK-NEXT:   input  [7:0]            uarray[15:0],
-// CHECK-NEXT:   output [3:0]            r0, r2, r4, r6, r7, r8, r9, r10, r11, r12, r13, r14, r15
-// CHECK-NEXT:   output                  r16, r17, r18, r19, r20, r21, r22, r23, r24, r25, r26, r27, r28
+// CHECK-NEXT:   input  [3:0]                                              a, b
+// CHECK-NEXT:   input                                                     cond,
+// CHECK-NEXT:   input  [11:0][9:0][3:0]                                   array2d,
+// CHECK-NEXT:   input  [7:0]                                              uarray[15:0], postUArray,
+// CHECK-NEXT:   input  struct packed {logic [1:0] foo; logic [3:0] bar; } structA,
+// CHECK-NEXT:   output [3:0]                                              r0, r2, r4, r6, r7, r8, r9, r10, r11, r12, r13, r14, r15
+// CHECK-NEXT:   output                                                    r16, r17, r18, r19, r20, r21, r22, r23, r24, r25, r26, r27,
+// CHECK-NEXT:   output                                                    r28,
 // CHECK-NEXT:   output [11:0]           r29,
 // CHECK-NEXT:   output [1:0]            r30,
 // CHECK-NEXT:   output [8:0]            r31,
@@ -240,6 +99,7 @@
 // CHECK-NEXT:   output [11:0]           r36,
 // CHECK-NEXT:   output [3:0]            r37,
 // CHECK-NEXT:   output [5:0][3:0]       r38);
+// CHECK-NEXT:   output struct packed {logic [1:0] foo; logic [3:0] bar; } r40);
 // CHECK-EMPTY:
 // CHECK-NEXT:   wire [8:0][3:0] [[WIRE0:.+]] = {{[{}][{}]}}4'hF}, {4'hF}, {4'hF}, {4'hF}, {4'hF}, {4'hF}, {4'hF}, {4'hF}, {4'hF}};
 // CHECK-NEXT:   wire [2:0][3:0] [[WIRE1:.+]] = {{[{}][{}]}}4'hF}, {a + b}, {4'hF}};
@@ -278,7 +138,10 @@
 // CHECK-NEXT:   assign r36 = {3{a}};
 // CHECK-NEXT:   assign r37 = array2d[a][b];
 // CHECK-NEXT:   assign r38 = {[[WIRE1]], [[WIRE1]]};
+// CHECK-NEXT:   assign r39 = structA.bar;
+// CHECK-NEXT:   assign r40 = '{foo: structA.foo, bar: a};
 // CHECK-NEXT: endmodule
+
 
 rtl.module @B(%a: i1) -> (%b: i1, %c: i1) {
   %0 = comb.or %a, %a : i1
@@ -433,7 +296,6 @@
   // CHECK-NEXT:   input  [7:0] in8,
   // CHECK-NEXT:   output [3:0] a,
   // CHECK-NEXT:   output [7:0] b, c);
->>>>>>> d8f6a8a5
 
   // CHECK-EMPTY:
 
